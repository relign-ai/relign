--- conflicted
+++ resolved
@@ -68,21 +68,11 @@
 
 ## Bounties
 
-<<<<<<< HEAD
-Not just the models will be rewarded for their work, but more importantly, our contributors. Implement bounties and we will send you relign
+Not just the models will be rewarded for their work, but more importently, our contributors. Implement bounties and we will send you relign
 
 | Description                                                                                                   | Reward in RELIGN  |
 |---------------------------------------------------------------------------------------------------------------|-------------------|
 | ✅ Completed: GRPO – Implement DeepSeek's GRPO in RELIGN and train it with standard CoT inference on gsm8k math   | 250k |
-=======
-Not just the models will be rewarded for their work, but more importently, our contributors. Implement bounties and we will send you relign
-
-| Description                                                                                                   | Reward in RELIGN |
-|---------------------------------------------------------------------------------------------------------------|------------------|
-| ~~Bounty 1. GRPO: implement DeepSeek's GRPO in RELIGN and train it with standard CoT inference on gsm8k math~~ | 250k             |
-| Bounty 2. Medical Reasoning: Create a complex medical reasoning task specification + verifier based on HuatuoGPT-o1. | 250k             |
-| Bounty 3. Multi-step Learning: Implement a multi step learning inference strategy.                             | 250k             |
->>>>>>> bea8955d
 
 ### Submit My Own Bounty
 If you'd like to propose a new challenge or feature and set your own reward, go to: 
