--- conflicted
+++ resolved
@@ -4,34 +4,6 @@
 description = "post-training library for reasoning models"
 authors = [{ name = "algopapi" }]
 requires-python = ">=3.10"
-<<<<<<< HEAD
-=======
-dependencies = [
-    "vllm",
-    "tqdm",
-    "numpy",
-    "openai",
-    "matplotlib",
-    "pygtrie",
-    "pytest",
-    "transformers",
-    "tokenizers",
-    "torch",
-    "accelerate",
-    "deepspeed",
-    "datasets",
-    "nltk",
-    "hydra-core",
-    "setuptools",
-    "nest-asyncio",
-    "wandb",
-    "diskcache",
-    "evaluate",
-    "base58",
-    "pylatexenc",
-]
->>>>>>> c719aad9
-
 
 [build-system] 
 build-backend = "hatchling.build"
@@ -74,6 +46,7 @@
 openai = ">=1.61.1"
 nest_asyncio = ">=1.6.0"
 ninja = ">=1.11.1.3"
+pylatexenc = "2.10"
 relign = { path = "." , editable = true }
 
 [dependency-groups]
