--- conflicted
+++ resolved
@@ -185,11 +185,7 @@
         self._set_process_log_level(logger)
         self.latest_actor_weights_hash = None
         self.checkpoint_path_to_load = None
-<<<<<<< HEAD
         self.running_scores = DeepSpeedRunningMoments(force_no_sync=True)
-=======
-        
->>>>>>> 1ec71ba3
 
     def step(self, episodes: EpisodeDataset) -> None:
         """
