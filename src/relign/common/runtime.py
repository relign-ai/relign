--- conflicted
+++ resolved
@@ -1,4 +1,3 @@
-<<<<<<< HEAD
 from typing import Dict, Any, Type, Optional, Union, List
 from pathlib import Path
 import importlib
@@ -11,13 +10,6 @@
 
 logger = get_logger(__name__)
 
-=======
-import json
-from pathlib import Path
-from typing import Dict, Any
-
-from relign.common.registry import RegistrableBase
->>>>>>> ea327701
 
 class Runtime:
     """
@@ -146,11 +138,7 @@
             
         return instantiate
 
-        # We will fill in these after parsing/instantiation:
-        self.components = {}
-
     def setup(self):
-<<<<<<< HEAD
         """ 
         Takes a jsonnet experiment and builds out the jsonnet tree. We then 
         pass the appropriate kwargs from the jsonnet to the right class instances/
@@ -202,67 +190,3 @@
         self.instances = {}
         self.config_store = {}
         logger.info("Teardown complete")
-=======
-        """
-        Parse the entire configuration tree, instantiating the appropriate objects
-        from the registry. This method sets up all necessary runtime components
-        (trainers, inference strategies, etc.) and stores them in `self.components`.
-        """
-        self.components = self._instantiate_all(self.config)
-
-    def _instantiate_all(self, config_block: Dict[str, Any]) -> Any:
-        """
-        Recursively walk a (sub-)config. If it has a 'type' field, we treat
-        the entire block as a class config to be constructed via `RegistrableBase.from_config`.
-        Otherwise, we keep drilling down. 
-        """
-
-        # If this is not a dict, just return it as-is (e.g. a string or int).
-        if not isinstance(config_block, dict):
-            return config_block
-
-        # If it *is* a dict but misses 'type', treat it as a nested structure and keep recursing.
-        if "type" not in config_block:
-            # Return a dict where each sub-value is also processed recursively.
-            return {
-                key: self._instantiate_all(value)
-                for key, value in config_block.items()
-            }
-
-        # Otherwise, this dict has a 'type' -> means it's a registrable component
-        component_type = config_block["type"]
-        component_params = {**config_block}  # shallow copy
-        del component_params["type"]
-
-        # Recursively instantiate each sub-block
-        for param_key, param_value in component_params.items():
-            # If param_value is itself a dict or list of dicts, parse them
-            # so that they become actual objects if they have 'type'.
-            component_params[param_key] = self._instantiate_all(param_value)
-
-        # Now that all subfields are resolved, instantiate the actual component.
-        # (If your base class is something else for each domain, you'd figure that out here.)
-        component_obj = RegistrableBase.from_config(dict(type=component_type, **component_params))
-
-        return component_obj
-
-    def run(self):
-        """
-        Runs the app. This is just a placeholder. 
-        In practice, you might do something like:
-          - trainer = self.components["trainer"]
-          - results = trainer.train()
-        """
-        #runner from top level component 
-        runner = self.components['runner']
-
-        # start the train run 
-        runner.algortihm.run()
-
-
-    def teardown(self):
-        """
-        Cleanup or teardown logic, if needed.
-        """
-        pass
->>>>>>> ea327701
