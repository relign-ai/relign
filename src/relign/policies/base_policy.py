--- conflicted
+++ resolved
@@ -53,11 +53,7 @@
         bf16: bool = True,
         bf16_full_eval: bool = False,
         warmup_steps: int = 0,
-<<<<<<< HEAD
-        warmup_ratio: int = 0.00,
-=======
         warmup_ratio : int = 0.03,
->>>>>>> 3b2a457b
     ):
         self.seed = seed
         self.project_root_dir = project_root_dir
