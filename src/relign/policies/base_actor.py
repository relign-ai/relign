import math
import logging
from abc import abstractmethod
from dataclasses import dataclass
from pathlib import Path
import shutil
<<<<<<< HEAD
from typing import Dict, Optional, Literal, Callable, Union, List
=======
from typing import Dict, Optional, Literal, Callable, Union, Any
>>>>>>> 8fcd0481

import torch
import torch.nn.functional as F
from transformers import PreTrainedModel
from transformers.integrations import HfTrainerDeepSpeedConfig
from deepspeed import DeepSpeedEngine
from deepspeed import comm as dist

from relign.policies.base_policy import DeepSpeedPolicy
from relign.policies.base_policy import ActorForwardOutput
from relign.utils.trainer import masked_mean, monitor_tensor_anomalies
from relign.utils.logging import get_logger

logger = get_logger(__name__)

def print_deepspeed_config(ds_config: dict) -> None:
    """
    Utility function to print the DeepSpeed configuration in a readable format.
    
    This function prints the entire DeepSpeed config as a formatted JSON string,
    and, if present, separately prints the zero optimization-related settings
    so that you can verify that the desired values (e.g. stage 2) are set.
    
    :param ds_config: DeepSpeed configuration dictionary.
    """
    import json

    print("===== DeepSpeed Config =====")
    print(json.dumps(ds_config, indent=2))
    
    # Check for the new style zero config (sometimes under 'zero_optimization' or "zero_2")
    if "zero_optimization" in ds_config:
        print("\n== 'zero_optimization' Settings ==")
        print(json.dumps(ds_config["zero_optimization"], indent=2))
    elif "zero_2" in ds_config:
        print("\n== 'zero_2' Settings ==")
        print(json.dumps(ds_config["zero_2"], indent=2))
        
    # Also print any legacy DS zero keys that might affect behavior.
    legacy_keys = ["zero_enabled", "zero_force_ds_cpu_optimizer", "zero_optimization_stage"]
    legacy_info = {k: ds_config[k] for k in legacy_keys if k in ds_config}
    if legacy_info:
        print("\n== Legacy Zero Settings ==")
        print(json.dumps(legacy_info, indent=2))
        
class ActorPolicy(DeepSpeedPolicy):
    def __init__(
        self, 
        actor_model_fn, 
        reference_model_fn,
        actor_config, 
        enable_reference: bool = True, 
        **kwargs
    ):
        super().__init__(**kwargs)
<<<<<<< HEAD
        cache_dir = Path(self.project_root_dir) / "policy" / "cache"
        cache_dir.mkdir(parents=True, exist_ok=True)
=======
        self._set_process_log_level(logger)
>>>>>>> 8fcd0481
        self.actor_model_fn = actor_model_fn
        self.reference_model_fn = reference_model_fn
        self.actor_config = actor_config
        self.enable_reference = enable_reference
        self.reference = None

    def _init_actor_model(
        self,
        actor_model_fn: Callable[[], PreTrainedModel],
        only_return_unwrapped_model: bool = False,
    ) -> Union[DeepSpeedEngine, PreTrainedModel]:
        if hasattr(self, "_actor_engine"):
            return self._actor_engine

        actor_model: PreTrainedModel = actor_model_fn()

        if self.gradient_checkpointing:
            actor_model.gradient_checkpointing_enable()

        ds_config = HfTrainerDeepSpeedConfig(self.actor_config)

        # Create the optimizer if DS config has an optimizer section
        has_optimizer = ds_config.get_value("optimizer", None) is not None
        if has_optimizer:
            weight_decay = ds_config.get_value("optimizer.params.weight_decay", 0.0)
            if weight_decay == "auto":
                weight_decay = self.weight_decay
            optimizer = self.create_optimizer(actor_model, weight_decay)
        else:
            optimizer = None

        # Create the LR scheduler if DS config has a scheduler
        has_deepspeed_scheduler = ds_config.get_value("scheduler", None) is not None
        warmup_steps = self.warmup_steps if self.warmup_steps else self.get_warmup_steps(num_training_steps=self.total_num_training_steps) 
        if has_deepspeed_scheduler:
            logger.info("\n\n*********** Pathing  actor DS config ************")
            lr_scheduler = None
            self._patch_ds_config_for_lr_scheduler(
                ds_config,
                total_num_training_steps=self.total_num_training_steps,
                warmup_steps=warmup_steps,
                learning_rate=self.learning_rate,
            )
        elif self.lr_scheduler_type is not None:
            logger.info("\n\n*********** create  actor non ds scheduler ************")
            lr_scheduler = self.create_lr_scheduler(
                optimizer,
                name=self.lr_scheduler_type,
                warmup_steps=warmup_steps,
                num_training_steps=self.total_num_training_steps,
            )
        else:
            raise("OOPS, you better give a scheduler")

        self._patch_ds_config_for_optimizer(ds_config)
        self._patch_ds_config_for_batch_size(ds_config, self.global_batch_size)
        self._patch_ds_config_for_dtype(ds_config)
        self._patch_ds_config_for_bucket_size(ds_config, actor_model.config)

        print_deepspeed_config(ds_config.config)
        engine = self._init_deepspeed_engine_for_training(
            actor_model,
            deepspeed_config=ds_config.config,
            optimizer=optimizer,
            lr_scheduler=lr_scheduler,
        )

        if self.cache_ds_engines:
            self._actor_engine = engine

        self.actor = engine
        return engine

    def init_actor_engine_if_needed(
        self,
        global_batch_size: int,
        per_device_batch_size: int,
        gradient_accumulation_steps: int,
        total_num_training_steps: int,
        actor_model_fn: Optional[Callable[[], PreTrainedModel]] = None,
        force_reload: bool = False,
    ) -> None:
        """
        Ensures self.actor (and self._actor_engine) is initialized if not already.
        If 'force_reload' is True, or if no engine is cached, re-initialize.
        """
        
        # Set these from the trainer to the policy before engine start
        self.global_batch_size = global_batch_size
        self.per_device_batch_size = per_device_batch_size
        self.gradient_accumulation_steps = gradient_accumulation_steps
        self.total_num_training_steps = total_num_training_steps
        logger.info("\n\n**************** Initilizing the actor ******************")
        logger.info(f"global_batch_size = {global_batch_size}")
        logger.info(f"total num training steps = {total_num_training_steps}")

        # Decide whether to skip if we already have a cached engine
        if (
            (not force_reload)
            and hasattr(self, "_actor_engine")
            and self._actor_engine is not None
        ):
            return  # already loaded

        # If a new callable was passed, update. Otherwise use existing
        if actor_model_fn is not None:
            self.actor_model_fn = actor_model_fn

        self._init_actor_model(
            actor_model_fn=self.actor_model_fn, only_return_unwrapped_model=False
        )
        logger.info("Actor engine init done.")

    def get_actor_model(self):
        return self.actor_model_fn()

    def get_actor_config(self):
        return self.actor_config

    def forward_actor(
        self,
        input_ids: torch.Tensor,
        attention_mask: torch.Tensor,
        labels: torch.Tensor,
        trainer_hparams: Dict,
        return_mean_entropy: bool = False,
        return_logits: bool = True,
        return_sequence_logp: bool = False,
        return_all_logp: bool = False,
        sequence_logp_reduction: Optional[Literal["mean"]] = None,
        
    ) -> ActorForwardOutput:
        """
        Forward pass of the policy.

        Input ids: shape (batch, seq_length)
        Attention_masks shape (batch, seq_length)
        Labels shape (batch, seq_length)
        """

        outputs = self.actor(
            input_ids=input_ids,
            attention_mask=attention_mask,
            return_dict=True,
            use_cache=False,
        )

        logits = outputs.logits.float()
        logits /= trainer_hparams.temperature

        # Shift so that tokens < n predict n
        # noinspection DuplicatedCode
        shift_logits = logits[..., :-1, :].contiguous()
        shift_labels = labels[..., 1:].contiguous()
        shift_label_mask = (shift_labels != -100).to(shift_logits.dtype)

        # Make sure all label indices are valid. i.e. convert -100 to 0
        shift_labels[shift_labels == -100] = 0

        log_probs = shift_logits.log_softmax(-1)
        per_token_log_probs = torch.gather(
            log_probs, dim=2, index=shift_labels.unsqueeze(2)
        )
        per_token_log_probs = per_token_log_probs.squeeze(2)

        # Multiply the log probs by the label mask to ignore the padding labels
        per_token_log_probs = per_token_log_probs * shift_label_mask

        output = {}
        if return_logits:
            output["logits"] = logits

        if return_sequence_logp:
            sequence_log_probs = per_token_log_probs.sum(dim=-1)
            if sequence_logp_reduction == "mean":
                sequence_log_probs = sequence_log_probs / shift_label_mask.sum(dim=-1)
            output["sequence_logp"] = sequence_log_probs

        if return_all_logp:
            output["all_logp"] = per_token_log_probs

        return ActorForwardOutput(**output)

    def actor_loss(
        self,
        model_inputs: Dict[str, torch.Tensor],
        shifted_labels_mask: torch.LongTensor,
        old_logprobs: torch.FloatTensor,
        ref_logprobs: Optional[torch.FloatTensor],
        advantages: torch.FloatTensor,
        trainer_hparams: Dict[str, Any], #TODO : change this to the right type
    ):
        """
        The PPO-style actor loss.
        Assumes self.ppo_hparams, self.kl_ctl, etc. are defined in this policy.
        """
        # Switch to RL terminology
        action_mask = shifted_labels_mask

        # Compute the log probabilities of the actor
        outputs = self.forward_actor(
            input_ids=model_inputs["input_ids"],
            attention_mask=model_inputs["attention_mask"],
            labels=model_inputs["labels"],
            return_all_logp=True,
            return_logits=False,
            return_sequence_logp=False,
            trainer_hparams=trainer_hparams
        )

        logprobs = outputs.all_logp  # shape: (batch_size, seq_len-1)
        assert logprobs.shape == old_logprobs.shape
        assert action_mask.shape == logprobs.shape

        # Compute the PPO-clip loss
        log_ratio = (logprobs - old_logprobs) * action_mask
        ratio = torch.exp(log_ratio)

        pg_losses1 = -advantages * ratio
        pg_losses1_anomalies = monitor_tensor_anomalies(
            pg_losses1.detach(), action_mask
        )

        pg_losses2 = -advantages * torch.clamp(
            ratio, 1.0 - trainer_hparams.cliprange, 1.0 + trainer_hparams.cliprange 
        )
        pg_losses = torch.max(pg_losses1, pg_losses2)
        pg_loss = masked_mean(pg_losses, action_mask)

        # Here we want the control variate kl penalty loss type
        kl_clt = 0.0001
        logger.info(
            f"\n\n********************************  pg loss ***************************"
        )
        logger.info(f"pg_loss: {pg_loss}")

        if trainer_hparams.kl_penalty_loss_type is not None:
            # _compute_kl_penalty is below
            ref_kl_tensor = self._compute_kl_penalty(
                logprobs, ref_logprobs, estimation_type=trainer_hparams.kl_penalty_loss_type
            )
            # clamp for numerical stability
            ref_kl_tensor = torch.clamp(
                ref_kl_tensor * action_mask,
                min=trainer_hparams.kl_penalty_loss_clip_min,
                max=trainer_hparams.kl_penalty_loss_clip_max,
            )
            ref_kl_loss = kl_clt * ref_kl_tensor.sum(dim=1).mean()
            pg_loss = pg_loss + ref_kl_loss
            ref_kl = ref_kl_tensor.detach()
        else:
            ref_kl = None
            ref_kl_loss =None 

        # Ratio check
        is_skipped = False
        avg_ratio = masked_mean(ratio, action_mask)
        if avg_ratio.item() > trainer_hparams.ratio_threshold:
            logger.warning(
                f"High ratio detected: {avg_ratio.item():.2f}. Skipping this batch."
            )
            pg_loss = pg_loss * 0.0
            is_skipped = True

        pg_clip_frac = masked_mean((pg_losses2 > pg_losses1).float(), action_mask)
        approx_kl = 0.5 * masked_mean((logprobs - old_logprobs) ** 2, action_mask)
        policy_kl = masked_mean(old_logprobs - logprobs, action_mask)

        metrics = {
            "actor/approx_kl": approx_kl.detach(),
            "actor/policy_kl": policy_kl.detach(),
            "actor/clip_frac": pg_clip_frac.detach(),
            "actor/ratio": avg_ratio.detach(),
        }
        # Include anomaly stats
        for i, v in pg_losses1_anomalies.items():
            metrics[f"actor/pg_losses1_anomalies__{i}"] = v

        return pg_loss, is_skipped, metrics, ref_kl

    def actor_loss_grpo(
        self,
        model_inputs: dict,
        shifted_labels_mask: torch.Tensor,
        ref_logprobs: torch.Tensor,
        advantages: torch.Tensor,
        trainer_hparams: dict,
        # optionally old_logprobs if needed for PPO, etc.
    ):
        """
        Re-run forward pass with gradients for your actor network, compute
        the RL objective (policy gradient + KL).
        """
        # 1) Forward pass on the actor model WITH grad
        actor_outputs = self.actor.forward(**model_inputs)
        logits = actor_outputs.logits  # shape (B, seq_len, vocab_size)

        # 2) SHIFT the logits so that it matches the shape of ref_logprobs, etc.
        #    Usually you skip the very last token. We'll do a minimal example:
        shifted_actor_logits = logits[:, :-1].contiguous()

        # 3) Convert logits -> logprobs for each real token
        shifted_actor_logprobs = self._logprobs_from_logits(
            shifted_actor_logits, model_inputs["labels"][:, 1:]
        )
        # shape (B, seq_len-1)

        # 4) Now compute the final objective
        #    a) Policy gradient part
        #    b) KL part vs. ref_logprobs

        # Example code for a typical step:
        # ratio = exp(actor_logp - ref_logp) -- for KL or advantage might differ
        # We'll do a minimal version:
        kl = (
            torch.exp(ref_logprobs - shifted_actor_logprobs)
            - (ref_logprobs - shifted_actor_logprobs)
            - 1
        )
        # shape: (B, seq_len-1)

        # This is basically: advantage * exp(log_pi - STOP_GRAD(log_pi)) => advantage * 1
        # but let's replicate the HF approach:
        adv_term = (
            torch.exp(shifted_actor_logprobs - shifted_actor_logprobs.detach())
            * advantages
        )

        # You can combine kl, or keep them separate:
        # e.g. total_loss = -( adv_term - self.beta * kl )
        # Mask out padding if needed:
        per_token_loss = -(adv_term - trainer_hparams.init_kl_coef * kl)
        per_token_loss = per_token_loss * shifted_labels_mask  # zero out masked tokens

        # Then average for final scalar
        tokens_per_sample = shifted_labels_mask.sum(dim=1)
        loss = (per_token_loss.sum(dim=1) / (tokens_per_sample + 1e-10)).mean()

        # Return
        actor_metrics = {
            "actor_loss": loss.detach().cpu().item(),
            "kl": (kl * shifted_labels_mask).sum().detach().cpu().item(),
        }
        approx_ref_kl = kl.mean().detach().cpu().item()  # an example quantity
        return loss, False, actor_metrics, approx_ref_kl

    def destroy_actor_engine_if_not_cached(self) -> None:
        """
        Destroys the actor engine to free memory if engine caching is disabled.
        """
        if not self.cache_ds_engines:
            if getattr(self, "actor", None) is not None:
                logger.info("Destroying actor engine to free memory.")
                self._destroy_ds_engine(self.actor)
                # If the engine provides a shutdown/cleanup method, call it.
                if hasattr(self.actor, "shutdown") and callable(self.actor.shutdown):
                    logger.info("Shutting down actor engine.")
                    try:
                        self.actor.shutdown()
                    except Exception as e:
                        logger.warning(f"Error during actor engine shutdown: {e}")
                # If there is an internal engine attribute, clear it.
                if hasattr(self.actor, "_engine"):
                    logger.info("Clearing actor engine internal state.")
                    del self.actor._engine
                # Remove the actor engine reference.
                self.actor = None

            # Also clear the cached actor engine if it exists.
            if hasattr(self, "_actor_engine"):
                self._actor_engine = None

    def cache_initial_actor_state(self) -> None:
        """
        Cache a snapshot of the actor model's state dict.
        This snapshot should be called once (after the actor engine is initialized
        but before training begins) to ensure that the reference model is built
        from a fixed checkpoint.
        """
        if hasattr(self, "actor") and self.actor is not None:
            if isinstance(self.actor, DeepSpeedEngine):
                self.actor_snapshot_state_dict = self.actor.module.state_dict()
            else:
                self.actor_snapshot_state_dict = self.actor.state_dict()
            logger.info("Cached initial actor state for reference model.")
        else:
            logger.warning("Actor engine not initialized; cannot cache initial state.")

    def _init_reference_model(
        self,
        reference_model_fn: Callable[[], PreTrainedModel],
        only_return_unwrapped_model: bool = False,
    ) -> Union[DeepSpeedEngine, PreTrainedModel]:
        if hasattr(self, "_reference_engine"):
            return self._reference_engine

        logger.info("Creating the reference deepspeed engine...")
        ref_model: PreTrainedModel = reference_model_fn()
        
        if self.gradient_checkpointing:
            ref_model.gradient_checkpointing_enable()

        ref_model.eval()
        for param in ref_model.parameters():
            param.required_grad = False

        # use the same settints as the actor for now
        ds_config = HfTrainerDeepSpeedConfig(self.actor_config)
        self._patch_ds_config_for_batch_size(ds_config, self.global_batch_size)
        self._patch_ds_config_for_dtype(ds_config)
        self._patch_ds_config_for_bucket_size(ds_config, ref_model.config)

        import json
        import copy 
        ref_config = copy.deepcopy(ds_config)
        if 'optimizer' in  ref_config.config:
            del ref_config.config["optimizer"]

        engine = self._init_deepspeed_engine_for_inference(
            ref_model,
            deepspeed_config=ref_config.config,
        )

        engine.eval()

        if self.cache_ds_engines:
            self._reference_engine = engine

        self.reference = engine

    def init_reference_engine_if_needed(
        self,
        global_batch_size: int,
        per_device_batch_size: int,
        gradient_accumulation_steps: int,
        total_num_training_steps: int,
        force_reload: bool = False,
    ) -> None:
        """
        Ensures that the reference engine is initialized if enabled.
        """
        self.global_batch_size = global_batch_size
        self.per_device_batch_size = per_device_batch_size
        self.gradient_accumulation_steps = gradient_accumulation_steps
        self.total_num_training_steps = total_num_training_steps

        if not self.enable_reference:
            return
        if (not force_reload) and (self.reference is not None):
            return
        self._init_reference_model(reference_model_fn=self.reference_model_fn)
        logger.info("Reference engine init done.")

    def forward_reference(
        self,
        input_ids: torch.Tensor,
        attention_mask: torch.Tensor,
        labels: torch.Tensor,
        return_mean_entropy: bool = False,
        return_logits: bool = True,
        return_sequence_logp: bool = False,
        return_all_logp: bool = False,
        sequence_logp_reduction: Optional[Literal["mean"]] = None,
    ) -> ActorForwardOutput:
        """
        Forward pass of the reference model.

        This method is similar to forward_actor but runs the reference model in evaluation mode
        (with torch.no_grad()) and omits temperature scaling.
        """
        if self.enable_reference and self.reference is None:
            self.init_reference_engine_if_needed()

        with torch.no_grad():
            outputs = self.reference(
                input_ids=input_ids,
                attention_mask=attention_mask,
                return_dict=True,
                use_cache=True,
            )

            logits = outputs.logits.float()
            # Note: Skipping temperature scaling for the frozen reference model.

            # Shift logits and labels in the same way as the actor forward
            shift_logits = logits[..., :-1, :].contiguous()
            shift_labels = labels[..., 1:].contiguous()
            shift_label_mask = (shift_labels != -100).to(shift_logits.dtype)
            shift_labels[shift_labels == -100] = 0

            log_probs = shift_logits.log_softmax(-1)
            per_token_log_probs = torch.gather(
                log_probs, dim=2, index=shift_labels.unsqueeze(2)
            )
            per_token_log_probs = per_token_log_probs.squeeze(2)
            per_token_log_probs = per_token_log_probs * shift_label_mask

            output = {}
            if return_logits:
                output["logits"] = logits
            if return_sequence_logp:
                sequence_log_probs = per_token_log_probs.sum(dim=-1)
                if sequence_logp_reduction == "mean":
                    sequence_log_probs = sequence_log_probs / shift_label_mask.sum(
                        dim=-1
                    )
                output["sequence_logp"] = sequence_log_probs
            if return_all_logp:
                output["all_logp"] = per_token_log_probs

            return ActorForwardOutput(**output)

    def destroy_reference_engine_if_not_cached(self) -> None:
        """
        Destroys the reference engine to free memory if engine caching is disabled.
        """
        if not self.cache_ds_engines:
            if getattr(self, "reference", None) is not None:
                logger.info("Destroying reference engine to free memory.")
                self.reference.optimizer = None
                self._destroy_ds_engine(self.reference)
                # Call a shutdown or cleanup method if the engine provides one.
                if hasattr(self.reference, "shutdown") and callable(
                    self.reference.shutdown
                ):
                    logger.info("Shutting down reference engine.")
                    try:
                        self.reference.shutdown()
                    except Exception as e:
                        logger.warning(f"Error during reference engine shutdown: {e}")
                # Clear any internal engine references.
                if hasattr(self.reference, "_engine"):
                    logger.info("Clearing reference engine internal state.")
                    del self.reference._engine
                # Remove the reference engine.
                self.reference = None

            if hasattr(self, "_reference_engine"):
                self._reference_engine = None

    def destroy_ds_engines(self) -> None:
        """
        Destroys all cached engines.
        """
        self.destroy_actor_engine_if_not_cached()
        self.destroy_reference_engine_if_not_cached()

    def _compute_kl_penalty(
        self,
        logprob: Union[torch.FloatTensor, np.ndarray],
        ref_logprob: Union[torch.FloatTensor, np.ndarray],
        estimation_type: Optional[str] = None,
    ) -> Union[torch.FloatTensor, np.ndarray]:
        """
        Compute the per-token KL penalty between the log probabilities of the actor and the reference model.

        Args:
            logprob (`Union[torch.FloatTensor, np.ndarray]`):
                Log probabilities of the actor, shape (`batch_size`, T)
            ref_logprob (`Union[torch.FloatTensor, np.ndarray]`):
                Log probabilities of the reference model, shape (`batch_size`, T)

        Returns:
            `Union[torch.FloatTensor, np.ndarray]`: KL penalty, shape (`batch_size`, `T`)
        """

        if estimation_type is None:
            estimation_type = self.trainer_hparams.kl_penalty

        if estimation_type == "kl":
            return logprob - ref_logprob

        if estimation_type == "abs":
            return (logprob - ref_logprob).abs()

        if estimation_type == "mse":
            return 0.5 * (logprob - ref_logprob).square()

        if estimation_type == "control_variate":
            # Compute the per-token approximate KL penalty between the log probabilities of the actor
            # and the reference model as suggested by Schulman in http://joschu.net/blog/kl-approx.html
            #
            # D_KL [π_θ || π_ref] =
            #    π_ref(y_t | x, y_<t) / π_θ(y_t | x, y_<t) - log(π_ref(y_t | x, y_<t) / π_θ(y_t | x, y_<t)) - 1
            #

            log_ratio = ref_logprob - logprob
            if isinstance(log_ratio, torch.Tensor):
                kl = torch.exp(log_ratio) - log_ratio - 1
            elif isinstance(log_ratio, np.ndarray):
                kl = np.exp(log_ratio) - log_ratio - 1
            else:
                raise ValueError("Unsupported type for log_ratio.")
            return kl

        if estimation_type == "seq_control_variate":
            log_ratio = ref_logprob - logprob
            if isinstance(log_ratio, torch.Tensor):
                prob_ratio = torch.exp(log_ratio.sum(dim=-1, keepdim=True))
                kl = prob_ratio - log_ratio - 1
            elif isinstance(log_ratio, np.ndarray):
                prob_ratio = np.exp(log_ratio.sum(axis=-1, keepdims=True))
                kl = prob_ratio - log_ratio - 1
            else:
                raise ValueError("Unsupported type for log_ratio.")
            return kl

        if estimation_type == "full":
            # Flip is required due to this issue? :https://github.com/pytorch/pytorch/issues/57459
            return F.kl_div(
                ref_logprob, logprob, log_target=True, reduction="none"
            ).sum(-1)

        raise NotImplementedError

    def _load_checkpoint_to_ds_engines(
        self,
        checkpoint_path: Path,
    ) -> None:
        metrics = {}
        if self.actor is not None:
            self.actor.load_checkpoint(str(checkpoint_path / "actor"))
        if len(metrics) > 0:
            self._cloud_log({**metrics, "train/global_step": self.state.global_step})

    def load_latest_policy_path(self, project_root_dir: Optional[Path] = None) -> None:
        """loads both actor and critic from "policy/cache" folder"""
        if not project_root_dir:
            project_root_dir = self.project_root_dir
        self._load_checkpoint_to_ds_engines(project_root_dir / "policy" / "cache")

    def _save_hf_pretrained(self, engine: DeepSpeedEngine, path: Path) -> None:
        """Saves a huggingface model that can be used for inference"""
        if self._is_main_process():
            # Only save on the main process
            assert engine.zero_optimization_stage() < 3
            logger.info(f"Saving HF pretrained weights to {path}")
            unwrapped_model = engine.module
            unwrapped_model.save_pretrained(path, safe_serialization=False)
        dist.barrier()

    def save_checkpoint(self, checkpoint_path: Path) -> None:
        """
        saves both a hugginface model of the actor + critic and a
        deepspeed checkpoint which contains all the optimizer states
        saves the actor in `checkpoint_path/actor` and the critic in `checkpoint_path/critic`
        """
        if self._is_main_process():
            if checkpoint_path.exists():
                logger.warning(
                    f"Checkpoint path {checkpoint_path} already exists. Overwriting."
                )
                shutil.rmtree(checkpoint_path)
            checkpoint_path.mkdir(parents=True, exist_ok=True)

        if self.actor is not None:
            self._save_hf_pretrained(self.actor, checkpoint_path / "hf_pretrained")
            self.actor.save_checkpoint(str(checkpoint_path / "actor"))

    def get_last_checkpoint(self, return_resumable_only: bool = False):
        checkpoints = list(self.checkpoints_dir.iterdir())
        checkpoints = [
            checkpoint
            for checkpoint in checkpoints
            if checkpoint.is_dir() and checkpoint.name.startswith("ckpt--")
        ]
        if return_resumable_only:
            checkpoints = [
                checkpoint
                for checkpoint in checkpoints
                if self.is_checkpoint_resumable(checkpoint)
            ]
        if len(checkpoints) == 0:
            return None

        checkpoints = sorted(
            checkpoints, key=lambda x: self.parse_checkpoint_name(x.name)
        )
        last_checkpoint = checkpoints[-1]
        last_checkpoint_iteration = self.parse_checkpoint_name(last_checkpoint.name)[0]

        grad_acc_kwargs = {"num_steps": self.args.gradient_accumulation_steps}
        # grad_acc_kwargs["sync_with_dataloader"] = False
    

<<<<<<< HEAD
    def save_latest_policy_path(self, checkpoint_path: Path) -> Path:
        """
        Saves both the actor and critic engines and returns the path of the actor for inference.

        The caller can specify an arbitrary checkpoint path (for example:
        Path("/some/storage/path/policy/TIMESTAMP") ).
        We will append '/actor/hf_pretrained' and '/critic/hf_pretrained'
        accordingly here.
        """
        # Path to store the HF version of the actor
        actor_hf_pretrained_path = checkpoint_path / "actor" / "hf_pretrained"
        # Path to store the HF version of the critic
        # Save the HF-pretrained actor weights
        dist.barrier()
        self._save_hf_pretrained(
            self.actor,
            actor_hf_pretrained_path,
        )
        # TODO: technically one could move this one down
        self.actor.save_checkpoint(str(checkpoint_path / "actor"))
        dist.barrier()

    def get_checkpoint_format(self) -> str:
        return "ckpt--iter_{iteration}--epoch_{epoch}--step_{global_step}"

    def _clean_old_temp_checkpoints(
        self, checkpoint_dir, exclude: Optional[List[Path]] = None
    ) -> None:
        if exclude is None:
            exclude = []

        if self._is_main_process():
            for checkpoint in checkpoint_dir.iterdir():
                if checkpoint.is_dir():
                    logger.info(f"Removing old temp checkpoint {checkpoint}")
                    shutil.rmtree(checkpoint)

        dist.barrier()

    def _logprobs_from_logits(self, logits, labels):
        """
        Gathers the log probability for each 'labels' token from 'logits'.
        """
        # logits: (B, seq_len, vocab_size)
        # labels: (B, seq_len)
        log_probs = F.log_softmax(logits, dim=-1)
        # gather log probs at each label
        token_logprob = torch.gather(
            log_probs, dim=2, index=labels.unsqueeze(-1)
        ).squeeze(-1)
        return token_logprob
=======
        
    def get_warmup_steps(self, num_training_steps: int):
        """
        Get number of steps used for a linear warmup.
        """
        warmup_steps = (
            self.warmup_steps
            # if self.warmup_steps > 0
            # else math.ceil(num_training_steps * self.warmup_ratio)
        )
        return warmup_steps
>>>>>>> 8fcd0481
<|MERGE_RESOLUTION|>--- conflicted
+++ resolved
@@ -4,11 +4,7 @@
 from dataclasses import dataclass
 from pathlib import Path
 import shutil
-<<<<<<< HEAD
-from typing import Dict, Optional, Literal, Callable, Union, List
-=======
-from typing import Dict, Optional, Literal, Callable, Union, Any
->>>>>>> 8fcd0481
+from typing import Dict, Optional, Literal, Callable, Union, Any, List
 
 import torch
 import torch.nn.functional as F
@@ -64,12 +60,7 @@
         **kwargs
     ):
         super().__init__(**kwargs)
-<<<<<<< HEAD
-        cache_dir = Path(self.project_root_dir) / "policy" / "cache"
-        cache_dir.mkdir(parents=True, exist_ok=True)
-=======
         self._set_process_log_level(logger)
->>>>>>> 8fcd0481
         self.actor_model_fn = actor_model_fn
         self.reference_model_fn = reference_model_fn
         self.actor_config = actor_config
@@ -677,14 +668,6 @@
                 raise ValueError("Unsupported type for log_ratio.")
             return kl
 
-        if estimation_type == "full":
-            # Flip is required due to this issue? :https://github.com/pytorch/pytorch/issues/57459
-            return F.kl_div(
-                ref_logprob, logprob, log_target=True, reduction="none"
-            ).sum(-1)
-
-        raise NotImplementedError
-
     def _load_checkpoint_to_ds_engines(
         self,
         checkpoint_path: Path,
@@ -728,6 +711,14 @@
         if self.actor is not None:
             self._save_hf_pretrained(self.actor, checkpoint_path / "hf_pretrained")
             self.actor.save_checkpoint(str(checkpoint_path / "actor"))
+
+        if estimation_type == "full":
+            # Flip is required due to this issue? :https://github.com/pytorch/pytorch/issues/57459
+            return F.kl_div(
+                ref_logprob, logprob, log_target=True, reduction="none"
+            ).sum(-1)
+
+        raise NotImplementedError
 
     def get_last_checkpoint(self, return_resumable_only: bool = False):
         checkpoints = list(self.checkpoints_dir.iterdir())
@@ -755,7 +746,18 @@
         # grad_acc_kwargs["sync_with_dataloader"] = False
     
 
-<<<<<<< HEAD
+        
+    def get_warmup_steps(self, num_training_steps: int):
+        """
+        Get number of steps used for a linear warmup.
+        """
+        warmup_steps = (
+            self.warmup_steps
+            # if self.warmup_steps > 0
+            # else math.ceil(num_training_steps * self.warmup_ratio)
+        )
+        return warmup_steps
+
     def save_latest_policy_path(self, checkpoint_path: Path) -> Path:
         """
         Saves both the actor and critic engines and returns the path of the actor for inference.
@@ -806,17 +808,4 @@
         token_logprob = torch.gather(
             log_probs, dim=2, index=labels.unsqueeze(-1)
         ).squeeze(-1)
-        return token_logprob
-=======
-        
-    def get_warmup_steps(self, num_training_steps: int):
-        """
-        Get number of steps used for a linear warmup.
-        """
-        warmup_steps = (
-            self.warmup_steps
-            # if self.warmup_steps > 0
-            # else math.ceil(num_training_steps * self.warmup_ratio)
-        )
-        return warmup_steps
->>>>>>> 8fcd0481
+        return token_logprob