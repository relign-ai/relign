--- conflicted
+++ resolved
@@ -195,11 +195,7 @@
         "actor_config": ds_config,
         "critic_config": ds_config,
         "temperature": sampling_temperature,
-<<<<<<< HEAD
-        "warmup_steps": 0,
-=======
         # "warmup_steps": 0, #Auto calculate it 
->>>>>>> 3b2a457b
     }
 
     # ----------- Trainer ---------------#
